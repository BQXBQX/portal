--- conflicted
+++ resolved
@@ -1023,14 +1023,9 @@
     def format_json_object(self, paper_info):
         return {
             "title": paper_info.title,
-<<<<<<< HEAD
             "id": paper_info.get_short_id(),
-            "author": " and ".join([str(author) for author in paper_info.authors]),
-=======
-            "id": paper_info.entry_id.strip().split("/")[-1],
             "author": str(paper_info.authors[0]),
             "authors": [str(author) for author in paper_info.authors],
->>>>>>> 001c17e9
             "eprint": paper_info.entry_id,
             "doi": paper_info.doi,
             "primary_category": paper_info.primary_category,

--- conflicted
+++ resolved
@@ -392,8 +392,3 @@
       url={https://arxiv.org/abs/2502.16868},
 }
 ```
-<<<<<<< HEAD
-=======
-
-
->>>>>>> 7f1d06de

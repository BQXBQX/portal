--- conflicted
+++ resolved
@@ -105,11 +105,7 @@
             "_NAVIGATOR",
             name,
         )
-<<<<<<< HEAD
         meta_folder_dir = os.path.join("_META_FOLDER", name)
-=======
-        meta_folder_dir = "meta_folder"
->>>>>>> 53f1d666
         finish_signal = args.get("finish_signal", "_REF_DONE")
         max_thread_num = args.get("max_thread_num", 12)
         ref_mode = args.get("ref_mode", "skip").lower()

{
  "name": "@graphscope/studio-query",
  "version": "0.1.0",
  "description": "A data querying module in GraphStudio, supporting Cypher and Gremlin statements",
  "main": "lib/index.js",
  "module": "es/index.js",
  "types": "lib/index.d.ts",
  "repository": {
    "type": "git",
    "url": "https://github.com/GraphScope/graphscope-components.git"
  },
  "files": [
    "es",
    "lib",
    "dist"
  ],
  "scripts": {
    "start": "father dev",
    "build": "father build",
    "build:umd": "webpack  --mode production  -c ../../webpack.config.js --env path=/packages/studio-query",
    "build:umd:sdk": "webpack  --mode production  -c ../../webpack.config.js --env path=/packages/studio-query entry=/packages/studio-query/src/sdk/index.tsx global=STUDIO_QUERY_SDK",
    "test": "echo \"Error: no test specified\" && exit 1"
  },
  "devDependencies": {
    "father": "^4.4.1"
  },
  "dependencies": {
    "@graphscope/studio-components": "workspace:*",
    "@graphscope/studio-graph": "workspace:*",
    "react-json-view": "^1.21.3",
    "react-intl": "^6.6.1",
    "@fortawesome/free-solid-svg-icons": "latest",
    "@fortawesome/react-fontawesome": "latest",
    "@fortawesome/fontawesome-svg-core": "latest",
    "@antv/g2": "5.1.13",
    "uuid": "^9.0.1",
    "dayjs": "^1.11.10",
<<<<<<< HEAD
    "@antv/graphin": "^2.7.27",
=======
>>>>>>> c62010a2
    "valtio": "^1.12.1",
    "@graphscope/_test_gremlin_": "^0.1.2",
    "neo4j-driver": "^5.12.0",
    "monaco-editor": "^0.50.0"
  },
  "author": "",
  "license": "ISC",
  "publishConfig": {
    "access": "public"
  }
}<|MERGE_RESOLUTION|>--- conflicted
+++ resolved
@@ -35,10 +35,6 @@
     "@antv/g2": "5.1.13",
     "uuid": "^9.0.1",
     "dayjs": "^1.11.10",
-<<<<<<< HEAD
-    "@antv/graphin": "^2.7.27",
-=======
->>>>>>> c62010a2
     "valtio": "^1.12.1",
     "@graphscope/_test_gremlin_": "^0.1.2",
     "neo4j-driver": "^5.12.0",

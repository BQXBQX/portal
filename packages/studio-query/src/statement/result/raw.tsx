--- conflicted
+++ resolved
@@ -1,10 +1,8 @@
 import React, { useEffect } from 'react';
 import { Result } from 'antd';
-<<<<<<< HEAD
+
 import ReactJson from 'react-json-view';
-=======
 import { LoadingOutlined, Loading3QuartersOutlined } from '@ant-design/icons';
->>>>>>> 022ed4cb
 interface IJSONViewProps {
   data: any;
   isFetching: boolean;

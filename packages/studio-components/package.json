{
  "name": "@graphscope/studio-components",
  "version": "0.1.0",
  "description": "A components for graphscope studio",
  "main": "lib/index.js",
  "module": "es/index.js",
  "types": "lib/index.d.ts",
  "repository": {
    "type": "git",
    "url": "https://github.com/GraphScope/graphscope-components.git"
  },
  "files": [
    "es",
    "lib",
    "dist"
  ],
  "scripts": {
    "start": "father dev",
    "build": "father build"
  },
  "author": "",
  "license": "ISC",
<<<<<<< HEAD
  "peerDependencies": {
    "react": "18.2.0",
    "react-dom": "18.2.0"
  },
  "dependencies": {
    "react-intl": "latest",
    "react-resizable-panels": "^2.0.20",
    "sql-ddl-to-json-schema": "latest",
    "uuid": "^9.0.1",
=======
  "dependencies": {
    "react": "18.2.0",
    "react-dom": "18.2.0",
    "react-intl": "latest",
    "react-resizable-panels": "^2.0.20",
    "sql-ddl-to-json-schema": "latest",
    "typewriter-effect": "^2.21.0",
>>>>>>> 18eaf02e
    "uuidv4": "latest"
  },
  "publishConfig": {
    "access": "public"
  }
}<|MERGE_RESOLUTION|>--- conflicted
+++ resolved
@@ -20,17 +20,6 @@
   },
   "author": "",
   "license": "ISC",
-<<<<<<< HEAD
-  "peerDependencies": {
-    "react": "18.2.0",
-    "react-dom": "18.2.0"
-  },
-  "dependencies": {
-    "react-intl": "latest",
-    "react-resizable-panels": "^2.0.20",
-    "sql-ddl-to-json-schema": "latest",
-    "uuid": "^9.0.1",
-=======
   "dependencies": {
     "react": "18.2.0",
     "react-dom": "18.2.0",
@@ -38,7 +27,6 @@
     "react-resizable-panels": "^2.0.20",
     "sql-ddl-to-json-schema": "latest",
     "typewriter-effect": "^2.21.0",
->>>>>>> 18eaf02e
     "uuidv4": "latest"
   },
   "publishConfig": {

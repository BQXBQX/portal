--- conflicted
+++ resolved
@@ -1,7 +1,3 @@
-<<<<<<< HEAD
-// import { uuid } from 'uuidv4';
-=======
->>>>>>> e8b10668
 import { v4 as uuidv4 } from 'uuid';
 import { Property } from './typing';
 

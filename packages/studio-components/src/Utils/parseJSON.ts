--- conflicted
+++ resolved
@@ -1,10 +1,6 @@
 import { inferredGraphFields } from './inferredGraphFields';
 import { parseFile, extractHeaderAndDelimiter, getFileSize } from './parseCSV';
 import type { ParsedFile } from './parseCSV';
-<<<<<<< HEAD
-// import { uuid } from 'uuidv4';
-=======
->>>>>>> e8b10668
 import { v4 as uuidv4 } from 'uuid';
 
 function byteSize(str) {

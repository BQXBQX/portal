--- conflicted
+++ resolved
@@ -1,8 +1,4 @@
 import { inferredGraphFields } from './inferredGraphFields';
-<<<<<<< HEAD
-// import { uuid } from 'uuidv4';
-=======
->>>>>>> e8b10668
 import { v4 as uuidv4 } from 'uuid';
 
 export const parseFile = async (file: File): Promise<string> => {

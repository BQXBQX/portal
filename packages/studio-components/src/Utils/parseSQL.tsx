import { Parser } from 'sql-ddl-to-json-schema';

const parser = new Parser('mysql');
<<<<<<< HEAD
// import { uuid } from 'uuidv4';
=======
>>>>>>> e8b10668
import { v4 as uuidv4 } from 'uuid';
import { parseFile } from './parseCSV';
import type { ParsedFile } from './parseCSV';

export async function parseSQL(file: File): Promise<ParsedFile[]> {
  const SQL_DDL = await parseFile(file);
  const compactJsonTablesArray = parser.feed(SQL_DDL).toCompactJson(parser.results);
  const sourceColumns = ['src', 'source', 'src_id'];
  const targetColumns = ['dst', 'target', 'dst_id'];

  const tables = compactJsonTablesArray.map(table => {
    return table.name;
  });
  const files: ParsedFile[] = compactJsonTablesArray.map(table => {
    const { name, columns, primaryKey, foreignKeys } = table;
    const inferredEdgeType = foreignKeys?.length === 2 && primaryKey?.columns?.length === 2;

    const inferredSource = (foreignKeys || []).find(fk => {
      const column = fk && fk.columns && fk.columns[0] && fk.columns[0].column;
      if (column) {
        return sourceColumns.includes(column);
      }
      return {};
    });
    const inferredTarget = (foreignKeys || []).find(fk => {
      const column = fk && fk.columns && fk.columns[0] && fk.columns[0].column;
      if (column) {
        return targetColumns.includes(column);
      }
      return {};
    });
    const sourceField = inferredSource?.reference.table;
    const targetField = inferredTarget?.reference.table;
    return {
      id: uuidv4(),
      meta: {
        type: 'sql',
        size: 'table',
        header: tables,
        delimiter: '',
        name,
        graphFields: {
          idField: name,
          type: inferredEdgeType ? 'Edge' : 'Vertex',
          sourceField,
          targetField,
        },
      },
      contents: JSON.stringify(columns),
    };
  });
  return files;
}<|MERGE_RESOLUTION|>--- conflicted
+++ resolved
@@ -1,10 +1,6 @@
 import { Parser } from 'sql-ddl-to-json-schema';
 
 const parser = new Parser('mysql');
-<<<<<<< HEAD
-// import { uuid } from 'uuidv4';
-=======
->>>>>>> e8b10668
 import { v4 as uuidv4 } from 'uuid';
 import { parseFile } from './parseCSV';
 import type { ParsedFile } from './parseCSV';

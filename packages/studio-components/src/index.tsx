--- conflicted
+++ resolved
@@ -14,11 +14,8 @@
 export { default as ThemeProvider } from './Provider';
 export { default as ImportFiles } from './ImportFiles';
 export { default as SideTabs } from './SideTabs';
-<<<<<<< HEAD
 export { default as ResizablePanels } from './ResizablePanel';
-=======
 export { default as FullScreen } from './FullScreen';
->>>>>>> cb678b67
 /** all */
 export * as Utils from './Utils';
 export * as Icons from './Icons';

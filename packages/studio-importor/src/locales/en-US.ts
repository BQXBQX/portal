--- conflicted
+++ resolved
@@ -29,12 +29,12 @@
     'If you already have CSV data, feel free to upload it here, and the system will automatically infer possible graph models for you.',
   'If you already have SQLDDL file, feel free to upload it here, and the system will automatically infer possible graph models for you.':
     'If you already have SQLDDL file, feel free to upload it here, and the system will automatically infer possible graph models for you.',
-<<<<<<< HEAD
+ 
   /** 创建图模型tip */
   'A vertex must have a primary key.': 'A vertex must have a primary key.',
   'A vertex must have at least one property.': 'A vertex must have at least one property.',
   'A edge can only have one property.': 'A edge can only have one property.',
-=======
+ 
   'The current mode is preview only, and does not support clearing the model':
     'The current mode is preview only, and does not support clearing the model',
   'Clear graph model': 'Clear graph model',
@@ -50,5 +50,5 @@
   'The data loading task has been successfully created. You can view detailed logs in the job center.':
     'The data loading task has been successfully created. You can view detailed logs in the job center.',
   'Goto Jobs': 'Goto Jobs',
->>>>>>> b5787a56
+ 
 };
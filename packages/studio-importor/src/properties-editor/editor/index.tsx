import React, { FunctionComponent, CSSProperties } from 'react';
import { Button, Space, Tooltip, Popconfirm, Checkbox, Flex, Typography } from 'antd';
import { PlusOutlined, createFromIconfontCN } from '@ant-design/icons';
import { EditTable } from '../edit-table';
import { MapConfigParamsType, PropertyConfigParamsType } from '../interface';
// 使用createFromIconfontCN创建一个IconFont组件，加载自定义图标库
const IconFont = createFromIconfontCN({
  scriptUrl: '//at.alicdn.com/t/a/font_4377140_eryoeoa0lk5.js',
});
const styles: { [x: string]: CSSProperties } = {
  'properties-head': {
    display: 'flex',
    justifyContent: 'space-between',
    margin: '0',
  },
  'sel-num': {
    paddingRight: '12px',
    borderRight: '1px solid #e5e6e8',
  },
};

const Editor: FunctionComponent<MapConfigParamsType & PropertyConfigParamsType> = props => {
  // 解构props中的mapConfigParams和propertyConfigParams
  const { mapConfigParams, propertyConfigParams } = props;
  const { locales, selectedMapRowKeys, columns, dataSource, handleSelectAll, mapFromFileConfirm } = mapConfigParams;
  const { selectedRows, setConfigList, isMapFromFile, addNodeConfig, delEditTable } = propertyConfigParams;
  /** Map from file模块 */
  let MapFromFile = isMapFromFile && (
    <Popconfirm
      placement="leftTop"
      title={() => {
        return (
          <div style={{ width: '350px', padding: '0 12px' }}>
            <span>{locales.mapFromFile}</span>
            <Checkbox
              indeterminate={selectedMapRowKeys.length > 0 && selectedMapRowKeys.length < dataSource.length}
              checked={selectedMapRowKeys.length === dataSource.length}
              onChange={handleSelectAll}
              style={{ float: 'right' }}
            >
              Select all
            </Checkbox>
          </div>
        );
      }}
      description={
        <div style={{ width: '350px' }}>
          <EditTable
            rowKey="mapfromfile"
            showHeader={false}
            bordered={false}
            columns={columns}
            dataSource={dataSource}
          />
        </div>
      }
      icon=""
      okText={<div style={{ width: '88px', height: '45px' }}>Confirm</div>}
      cancelText={<div style={{ width: '88px', height: '45px' }}>Cancel</div>}
      onConfirm={() => mapFromFileConfirm()}
    >
      <Button>Map from file</Button>
    </Popconfirm>
  );
  return (
    <>
      <Flex justify={'space-between'} style={{ padding: '12px 6px 4px 6px', height: '42px' }} align="center">
        <Typography.Text>{locales.properties}</Typography.Text>
        <>
          {selectedRows.length == 0 ? (
            <Space>
              <Tooltip title="Add property">
<<<<<<< HEAD
                <Button icon={<PlusOutlined />} onClick={() => addNodeConfig()} size="small">
                  {locales.addProperty}
=======
                <Button icon={<PlusOutlined />} onClick={() => propertyConfigParams?.addNodeConfig()}>
                  {mapConfigParams.locales.addProperty}
>>>>>>> 2eeb0696
                </Button>
              </Tooltip>
              {MapFromFile}
            </Space>
          ) : (
            <Space>
              <span style={styles['sel-num']}>{selectedRows.length} selected</span>
              <IconFont type="icon-delete" onClick={() => delEditTable()} />
            </Space>
          )}
        </>
      </Flex>
      <EditTable
        rowKey="id"
        bordered={true}
        onChange={(newData: any) => {
          setConfigList([...newData]);
        }}
        {...propertyConfigParams}
      />
    </>
  );
};

export default Editor;<|MERGE_RESOLUTION|>--- conflicted
+++ resolved
@@ -70,13 +70,10 @@
           {selectedRows.length == 0 ? (
             <Space>
               <Tooltip title="Add property">
-<<<<<<< HEAD
+
                 <Button icon={<PlusOutlined />} onClick={() => addNodeConfig()} size="small">
                   {locales.addProperty}
-=======
-                <Button icon={<PlusOutlined />} onClick={() => propertyConfigParams?.addNodeConfig()}>
-                  {mapConfigParams.locales.addProperty}
->>>>>>> 2eeb0696
+
                 </Button>
               </Tooltip>
               {MapFromFile}

--- conflicted
+++ resolved
@@ -1,20 +1,13 @@
 import React, { type FC, useEffect, forwardRef, useImperativeHandle, useRef, memo } from 'react';
 import { Checkbox } from 'antd';
 import { uniqueId, cloneDeep } from 'lodash';
-<<<<<<< HEAD
 import { useImmer } from '../use-immer';
 import {
-=======
-import { useImmer } from 'use-immer';
-import {
-  ImmerType,
->>>>>>> b43eb8f2
   IndexData,
   PropertyList,
   ConfigColumns,
   MapConfigParamsType,
   PropertyConfigParamsType,
-<<<<<<< HEAD
   IMapColumns,
 } from './interface';
 import { EditType, IconFont } from './mapdata';
@@ -25,34 +18,19 @@
   isMapFromFile?: boolean;
   propertyType?: { type: string }[];
   tableConfig?: [];
-  locales:{properties:React.ReactNode;addProperty:React.ReactNode;mapFromFile:React.ReactNode;}
+  locales: { properties: React.ReactNode; addProperty: React.ReactNode; mapFromFile: React.ReactNode };
 };
 const PropertiesEditor: FC<IPropertiesEditorProps> = memo(
   forwardRef((props, ref) => {
-    const { properties=[], onChange, isMapFromFile, tableConfig, locales } = props;
-=======
-} from './interface';
-import { EditType, IconFont } from './mapdata';
-import Editor from './editor';
-
-const PropertiesEditor: FC<{
-  properties: PropertyList;
-  onChange: any;
-  isMapFromFile?: boolean;
-  tableType: string[];
-  propertyType?: { type: string }[];
-}> = memo(
-  forwardRef((props, ref) => {
-    const { properties, onChange, isMapFromFile, tableType, propertyType } = props;
->>>>>>> b43eb8f2
+    const { properties = [], onChange, isMapFromFile, tableConfig, locales } = props;
     const inputRef = useRef<HTMLInputElement>();
     // 使用useImmer创建一个可变状态对象
     const [state, updateState] = useImmer<{
-      selectedRows:string[];
-      selectedMapRowKeys:any[];
-      configList:PropertyList[];
-      mapfromfileList:PropertyList[];
-      proSelectKey:any;
+      selectedRows: string[];
+      selectedMapRowKeys: any[];
+      configList: PropertyList[];
+      mapfromfileList: PropertyList[];
+      proSelectKey: any;
     }>({
       selectedRows: [],
       selectedMapRowKeys: [],
@@ -292,15 +270,11 @@
       handleSelectAll: handleSelectAll,
       handleSelectRow: handleSelectRow,
       mapFromFileConfirm: mapFromFileConfirm,
-      locales:locales
+      locales: locales,
     };
     const propertyConfigParams: PropertyConfigParamsType['propertyConfigParams'] = {
       dataSource: configList,
-<<<<<<< HEAD
       columns: getConfigColumns(),
-=======
-      columns: nodeConfigColumns?.filter(item => tableType?.includes(item?.title)),
->>>>>>> b43eb8f2
       bordered: true,
       rowSelection: rowSelection,
       setConfigList: setConfigList,
@@ -322,12 +296,7 @@
       },
       [configList],
     );
-<<<<<<< HEAD
     return <Editor mapConfigParams={mapConfigParams} propertyConfigParams={propertyConfigParams} />;
-=======
-    //@ts-ignore
-    return <Editor ref={inputRef} mapConfigParams={mapConfigParams} propertyConfigParams={propertyConfigParams} />;
->>>>>>> b43eb8f2
   }),
 );
 

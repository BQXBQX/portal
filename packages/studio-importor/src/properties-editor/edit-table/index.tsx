import { Form, Input, Select, Table } from 'antd';
import type { FormInstance } from 'antd/es/form';
import React, { createContext, useContext, useEffect, memo, useRef, forwardRef } from 'react';
import { EditOutlined } from '@ant-design/icons';
import { EditableCellProps, EditableRowProps, ConfigColumns, PropertyList } from '../interface';
import { EditType } from '../mapdata';

const EditableContext = createContext<FormInstance<any> | null>(null);
const TableContext = createContext<{
  onChange?: (i: any) => void;
  data?: Array<any>;
  rowKey: string;
  inputDoubleClick: (record: any) => void;
  inputBlur: (record: any) => void;
}>({
  rowKey: '',
  inputDoubleClick: function (record: any): void {
    throw new Error('Function not implemented.');
  },
  inputBlur: function (record: any): void {
    throw new Error('Function not implemented.');
  },
});

const EditableRow: React.FC<EditableRowProps> = ({ index, ...props }) => {
  const [form] = Form.useForm();
  const { onChange, data, rowKey } = useContext(TableContext)!;
  return (
    <Form
      form={form}
      component={false}
      // disabled={data?.find(item => item[rowKey] === props[`data-row-key`])?.disabled}
      onValuesChange={() => {
        const newData = data?.map(item => {
          if (item[rowKey] === props[`data-row-key`]) {
            return { ...item, ...form.getFieldsValue() };
          }
          return item;
        });
        onChange?.(newData);
      }}
    >
      <EditableContext.Provider value={form}>
        <tr {...props} />
      </EditableContext.Provider>
    </Form>
  );
};
const EditableCell: React.FC<EditableCellProps> = ({
  children,
  editable,
  title,
  dataIndex,
  record,
  editorConfig,
  ...restProps
}) => {
  const form = useContext(EditableContext)!;
  let childNode = children;
  const inputRef = useRef<any>();
  useEffect(() => {
    if (record) {
      form.setFieldsValue({ [dataIndex]: record[dataIndex] });
    }
  }, [record]);
  if (editable) {
    //@ts-ignore
    const { inputType, prop, disable } = editorConfig(record);
    const { inputDoubleClick, inputBlur } = useContext(TableContext)!;
    if (inputType === EditType.INPUT) {
      childNode = (
        <Form.Item
          key={`col-input-${dataIndex}`}
          style={{ margin: 0 }}
          name={dataIndex}
          rules={[
            {
              required: true,
              validator: (_props, value) => {
                var reg = new RegExp('^[a-zA-Z0-9_\u4e00-\u9fa5]+$');
                if (!value) {
                  return Promise.reject(`请填写属性名称！`);
                }
                if (!reg.test(value)) {
                  return Promise.reject('名称由中文、字母、数字、下划线组成。');
                } else {
                  return Promise.resolve();
                }
              },
            },
          ]}
        >
          {record?.disable && record?.name ? (
            <span
<<<<<<< HEAD
              style={{
                height: '27px',
                // backgroundColor: '#505156', color: '#fff', borderRadius: '8px',
                padding: '8px',
                cursor: 'pointer',
              }}
=======
              style={{ height: '27px', backgroundColor: '#505156', color: '#fff', borderRadius: '8px', padding: '8px' }}
>>>>>>> 5fd79124
              onClick={async () => {
                await inputDoubleClick(record);
                await inputRef.current.focus();
              }}
            >
              {record?.name} <EditOutlined />
            </span>
          ) : (
            <Input ref={inputRef} {...prop} onBlur={() => inputBlur(record)} disabled={disable} />
          )}
        </Form.Item>
      );
    } else if (inputType === EditType.SELECT) {
      childNode = (
        <Form.Item style={{ margin: 0 }} name={dataIndex} key={`col-select-${dataIndex}`}>
          <Select {...prop} options={prop?.options} disabled={disable} />
        </Form.Item>
      );
    } else {
      childNode = <span key={`col-element-${dataIndex}`}>{children}</span>;
    }
  }
  return (
    <td {...restProps} key={`col-td-${dataIndex}`}>
      {childNode}
    </td>
  );
};
export const EditTable: React.FC<{
  columns: ConfigColumns[];
  dataSource: PropertyList[];
  onChange?: any;
  rowKey: string;
  inputDoubleClick?: any;
  inputBlur?: any;
  bordered?: boolean;
  showHeader?: boolean;
  rowSelection?: any;
}> = memo(({ columns, dataSource, onChange, rowKey, inputDoubleClick, inputBlur, ...props }) => {
  const data = dataSource;
  const components = {
    body: {
      row: EditableRow,
      cell: EditableCell,
    },
  };
  const editColumns = columns.map(col => {
    if (!col.editable) {
      return col;
    }
    return {
      ...col,
      onCell: (record: any) => ({
        record,
        editable: col.editable,
        dataIndex: col.dataIndex,
        title: col.title,
        editorConfig: col.editorConfig,
      }),
    };
  });

  return (
    <TableContext.Provider value={{ data, onChange, rowKey, inputDoubleClick, inputBlur }}>
      <Table
        columns={editColumns}
        dataSource={data}
        components={components}
        rowKey={rowKey}
        pagination={false}
        {...props}
        scroll={{ y: 300 }}
        // className={styles[`table-container`]}
      />
    </TableContext.Provider>
  );
});<|MERGE_RESOLUTION|>--- conflicted
+++ resolved
@@ -92,16 +92,12 @@
         >
           {record?.disable && record?.name ? (
             <span
-<<<<<<< HEAD
               style={{
                 height: '27px',
                 // backgroundColor: '#505156', color: '#fff', borderRadius: '8px',
                 padding: '8px',
                 cursor: 'pointer',
               }}
-=======
-              style={{ height: '27px', backgroundColor: '#505156', color: '#fff', borderRadius: '8px', padding: '8px' }}
->>>>>>> 5fd79124
               onClick={async () => {
                 await inputDoubleClick(record);
                 await inputRef.current.focus();

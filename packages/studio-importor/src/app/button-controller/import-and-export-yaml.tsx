--- conflicted
+++ resolved
@@ -47,10 +47,7 @@
     }
     if (appMode === 'DATA_IMPORTING') {
       const content = transformImportOptionsToSchemaMapping(Utils.fakeSnapshot({ nodes, edges }));
-<<<<<<< HEAD
-      const yamlFile = yaml.dump(content);
-      Utils.download('loading-config.yaml', yamlFile);
-=======
+ 
       if (type === 'yaml') {
         yamlFile = yaml.dump(content);
       }
@@ -58,7 +55,6 @@
         yamlFile = JSON.stringify(content);
       }
       Utils.download(`loading-config.${type}`, yamlFile);
->>>>>>> c62010a2
       return;
     }
   };

import React, { CSSProperties, useEffect } from 'react';
import { ReactFlow, Controls, Background, MiniMap } from 'reactflow';
import { EmptyCanvas, useStudioProvier, Utils } from '@graphscope/studio-components';
import { nodeTypes } from '../elements/node-types';
import { edgeTypes } from '../elements/edge-types';
import ConnectionLine from '../elements/connection-line';
import ArrowMarker from '../elements/arrow-marker';
import { PlayCircleOutlined } from '@ant-design/icons';
import ButtonController from '../button-controller';

import useInteractive from './useInteractive';
import { FormattedMessage } from 'react-intl';
import { useGraphContext } from '..';
import 'reactflow/dist/style.css';
import { useContext } from './useContext';

interface ISchemaGraphProps {
  children?: React.ReactNode;
  className?: string;
  style?: CSSProperties;
}
const { fakeSnapshot } = Utils;
const SchemaGraph: React.FunctionComponent<ISchemaGraphProps> = props => {
  const { children } = props;
  const { store, updateStore } = useContext();
  const { onEdgesChange, onNodesChange, onConnectStart, onConnectEnd } = useInteractive();
  const { nodes, edges, theme } = store;
  const { isLight } = useStudioProvier();
  const isEmpty = nodes.length === 0;
  // const rfBG = !isLight ? '#161616' : collapsed.left && collapsed.right ? '#fff' : '#f4f5f5';
  const rfBG = '#fff';
  const {
    isMiniMap = true,
    defaultEdges = [],
    defaultNodes = [],
    isControlButton = true,
    isPreview = false,
    disabled = false,
    graphId,
  } = useGraphContext();
  const description = (
    <FormattedMessage
      id="Start sketching a model, a vertex label is a named grouping or categorization of nodes within the graph dataset"
      values={{
        icon: <PlayCircleOutlined />,
      }}
    />
  );

  useEffect(() => {
    updateStore(draft => {
      draft.nodes = defaultNodes;
      draft.edges = defaultEdges;
    });
  }, []);

  return (
    <div style={{ height: '100%', width: '100%', ...props.style }} className={props.className}>
      <div style={{ height: '100%', width: '100%', position: isPreview ? 'relative' : 'absolute' }}>
        <ReactFlow
          nodesDraggable={!disabled}
          // nodes={nodes}
          // edges={edges}
          //@ts-ignore
          nodes={nodes.length ? fakeSnapshot(nodes) : []}
          edges={edges.length ? fakeSnapshot(edges) : []}
          onNodesChange={onNodesChange}
          onEdgesChange={onEdgesChange}
          nodeTypes={nodeTypes}
          edgeTypes={edgeTypes}
          connectionLineComponent={ConnectionLine}
          onConnectStart={onConnectStart}
          onConnectEnd={onConnectEnd}
          zoomOnDoubleClick={false}

          // onDoubleClick={onDoubleClick}
        >
<<<<<<< HEAD
          <ArrowMarker selectedColor={theme.primaryColor} color={!isLight ? '#d7d7d7' : '#000'} />
          <Controls
            style={{
              gap: '4px',
              boxShadow:
                '0 6px 16px 0 rgba(0, 0, 0, 0.08), 0 3px 6px -4px rgba(0, 0, 0, 0.12), 0 9px 28px 8px rgba(0, 0, 0, 0.05)',
            }}
          />
          <ButtonController />
=======
          <ArrowMarker selectedColor={theme.primaryColor} color={isDark ? '#d7d7d7' : '#000'} />
          {isControlButton && (
            <>
              <Controls
                style={{
                  gap: '4px',
                  boxShadow:
                    '0 6px 16px 0 rgba(0, 0, 0, 0.08), 0 3px 6px -4px rgba(0, 0, 0, 0.12), 0 9px 28px 8px rgba(0, 0, 0, 0.05)',
                }}
              />
              <ButtonController />
            </>
          )}
>>>>>>> 930f8e38
          <Background
            style={{
              // background: '#f4f5f5',
              background: rfBG,
            }}
          />
          {isEmpty && <EmptyCanvas description={description} />}
<<<<<<< HEAD
          <MiniMap style={{ backgroundColor: !isLight ? '#161616' : '' }} />
=======
          {isMiniMap && <MiniMap style={{ backgroundColor: isDark ? '#161616' : '' }} />}
>>>>>>> 930f8e38
          {children && children}
        </ReactFlow>
      </div>
    </div>
  );
};

export default SchemaGraph;<|MERGE_RESOLUTION|>--- conflicted
+++ resolved
@@ -75,17 +75,7 @@
 
           // onDoubleClick={onDoubleClick}
         >
-<<<<<<< HEAD
-          <ArrowMarker selectedColor={theme.primaryColor} color={!isLight ? '#d7d7d7' : '#000'} />
-          <Controls
-            style={{
-              gap: '4px',
-              boxShadow:
-                '0 6px 16px 0 rgba(0, 0, 0, 0.08), 0 3px 6px -4px rgba(0, 0, 0, 0.12), 0 9px 28px 8px rgba(0, 0, 0, 0.05)',
-            }}
-          />
-          <ButtonController />
-=======
+
           <ArrowMarker selectedColor={theme.primaryColor} color={isDark ? '#d7d7d7' : '#000'} />
           {isControlButton && (
             <>
@@ -99,7 +89,6 @@
               <ButtonController />
             </>
           )}
->>>>>>> 930f8e38
           <Background
             style={{
               // background: '#f4f5f5',
@@ -107,11 +96,7 @@
             }}
           />
           {isEmpty && <EmptyCanvas description={description} />}
-<<<<<<< HEAD
-          <MiniMap style={{ backgroundColor: !isLight ? '#161616' : '' }} />
-=======
           {isMiniMap && <MiniMap style={{ backgroundColor: isDark ? '#161616' : '' }} />}
->>>>>>> 930f8e38
           {children && children}
         </ReactFlow>
       </div>

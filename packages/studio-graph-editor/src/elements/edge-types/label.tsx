--- conflicted
+++ resolved
@@ -21,14 +21,9 @@
   const { token } = useToken();
   const { currentId, theme } = store;
   const isSelected = id === currentId;
-<<<<<<< HEAD
+
   const { isLight } = useStudioProvier();
-=======
-  const { algorithm } = useThemeContainer();
-  const isDark = algorithm === 'darkAlgorithm';
   const { disabled: graphDisabled = false } = useGraphContext();
-
->>>>>>> 930f8e38
   const onEdgeClick = () => {
     updateStore(draft => {
       draft.currentId = id;

--- conflicted
+++ resolved
@@ -12,12 +12,10 @@
 import { useContext } from '../../canvas/useContext';
 import LoopEdge from './loop-edge';
 import Label from './label';
-<<<<<<< HEAD
+
 import { useStudioProvier } from '@graphscope/studio-components';
-=======
-import { useThemeContainer } from '@graphscope/studio-components';
 import { useGraphContext } from '../..';
->>>>>>> 930f8e38
+
 
 function GraphEdge(props: EdgeProps) {
   const { id, source, target, style, data } = props;
@@ -27,13 +25,8 @@
   const targetNode = useStore(useCallback(store => store.nodeInternals.get(target), [target]));
   const { store } = useContext();
   const { currentId, theme } = store;
-<<<<<<< HEAD
+
   const { isLight } = useStudioProvier();
-=======
-  const { algorithm } = useThemeContainer();
-  const { onEdgeClick } = useGraphContext();
-  const isDark = algorithm === 'darkAlgorithm';
->>>>>>> 930f8e38
   if (!sourceNode || !targetNode) {
     return null;
   }

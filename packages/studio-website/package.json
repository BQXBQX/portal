{
  "private": true,
  "name": "@graphscope/studio-site",
  "author": "pomelo-nwu <czynwu@outlook.com>",
  "scripts": {
    "dev": "umi dev",
    "build": "umi build",
    "postinstall": "umi setup",
    "setup": "umi setup",
    "start": "npm run dev"
  },
  "dependencies": {
<<<<<<< HEAD
=======
    "js-yaml": "^4.1.0",
>>>>>>> a8b8da33
    "localforage": "^1.10.0",
    "@ant-design/icons": "^5.2.6",
    "@antv/graphin": "^2.7.27",
    "@antv/graphin-icons": "^1.0.0",
    "@graphscope/studio-importor": "workspace:*",
    "@graphscope/studio-query": "workspace:*",
    "@graphscope/studio-server": "workspace:*",
    "@uiw/react-codemirror": "^4.21.21",
    "antd": "^5.12.5",
    "lodash": "^4.17.21",
    "react-json-view": "^1.21.3",
    "umi": "^4.1.1",
    "uuid": "^9.0.1",
    "valtio": "^1.12.1"
  },
  "devDependencies": {
    "@types/js-yaml": "^4.0.9",
    "@types/lodash": "^4.14.202",
    "@types/react": "^18.2.45",
    "@types/react-dom": "^18.2.18",
    "@types/uuid": "^9.0.7",
    "react-intl": "^6.6.1",
    "typescript": "^5.3.3"
  }
}<|MERGE_RESOLUTION|>--- conflicted
+++ resolved
@@ -10,10 +10,7 @@
     "start": "npm run dev"
   },
   "dependencies": {
-<<<<<<< HEAD
-=======
     "js-yaml": "^4.1.0",
->>>>>>> a8b8da33
     "localforage": "^1.10.0",
     "@ant-design/icons": "^5.2.6",
     "@antv/graphin": "^2.7.27",

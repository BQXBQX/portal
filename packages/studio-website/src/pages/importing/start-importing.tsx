--- conflicted
+++ resolved
@@ -14,7 +14,7 @@
   const { store: importingStore } = useImporting();
   const { appMode, nodes, edges } = importingStore;
   const { graphId } = store;
-<<<<<<< HEAD
+
   const [state, updateState] = useState({
     open: false,
     /** 是否导入完成 */
@@ -41,23 +41,7 @@
         isImportFinish: true,
       };
     });
-=======
-  const handleClick = async () => {
-    console.log('importingStore', importingStore);
-    if (graphId) {
-      // //先绑定数据
-      const bindStatus = await bindDatasourceInBatch(graphId, {
-        nodes,
-        edges,
-      });
-      // 再倒入数据
-      const res = await submitDataloadingJob(graphId, {
-        nodes,
-        edges,
-      });
-      console.log('res', res);
-    }
->>>>>>> 784e236f
+
   };
 
   if (appMode === 'DATA_IMPORTING') {

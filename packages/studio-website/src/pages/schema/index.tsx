import * as React from 'react';
import ImportApp from '@graphscope/studio-importor';
import Section from '@/components/section';
<<<<<<< HEAD
import {
  createGraph,
  getPrimitiveTypes,
  uploadFile,
  createDataloadingJob,
  getSchema,
  getDataloadingConfig,
} from './services';
import { transSchemaToOptions } from './utils/schema';
import { getUrlParams } from './utils';
interface ISchemaPageProps {}
const { GS_ENGINE_TYPE } = window;
const SchemaPage: React.FunctionComponent<ISchemaPageProps> = props => {
  /**查询数据导入 */
  const queryImportData = async () => {
    // const { graph_id } = getUrlParams();
    const schema = await getSchema('2');
    /** options 包含nodes,edges */
    const options = await getDataloadingConfig('2', schema);
    return options;
  };
  /** 查询图 */
  const queryGrsph = async () => {
    const schema = await getSchema('2');
    return transSchemaToOptions(schema);
=======
import { SegmentedSection } from '@graphscope/studio-components';
import { TOOLS_MENU } from '../../layouts/const';
import { useContext } from '../../layouts/useContext';
import { history } from 'umi';
import { createGraph, getPrimitiveTypes, uploadFile, createDataloadingJob } from './services';
interface ISchemaPageProps {}
const { GS_ENGINE_TYPE } = window;
const SchemaPage: React.FunctionComponent<ISchemaPageProps> = props => {
  const { store } = useContext();
  const onChange = (value: any) => {
    history.push(value);
>>>>>>> 5d686f15
  };
  return (
    <SegmentedSection withNav={store.navStyle === 'inline'} options={TOOLS_MENU} value="/modeling" onChange={onChange}>
      <ImportApp
        /** 创建图模型 */
        //@ts-ignore
        handleModeling={createGraph}
        /** 属性下拉选项值 */
        getPrimitiveTypes={() => {
          return ['DT_DOUBLE', 'DT_STRING', 'DT_SIGNED_INT32', 'DT_SIGNED_INT64'].map(item => {
            return { label: item, value: item };
          });
        }}
        /** 绑定数据中上传文件 */
        uploadFile={uploadFile}
        /** 数据绑定 */
        handleImporting={createDataloadingJob}
        queryImportData={queryGrsph}
        GS_ENGINE_TYPE={GS_ENGINE_TYPE}
        appMode="DATA_MODELING"
      />
    </SegmentedSection>
  );
};

export default SchemaPage;<|MERGE_RESOLUTION|>--- conflicted
+++ resolved
@@ -1,7 +1,10 @@
 import * as React from 'react';
 import ImportApp from '@graphscope/studio-importor';
-import Section from '@/components/section';
-<<<<<<< HEAD
+import { transSchemaToOptions } from './utils/schema';
+import { SegmentedSection } from '@graphscope/studio-components';
+import { TOOLS_MENU } from '../../layouts/const';
+import { useContext } from '../../layouts/useContext';
+import { history } from 'umi';
 import {
   createGraph,
   getPrimitiveTypes,
@@ -10,12 +13,16 @@
   getSchema,
   getDataloadingConfig,
 } from './services';
-import { transSchemaToOptions } from './utils/schema';
-import { getUrlParams } from './utils';
+
 interface ISchemaPageProps {}
 const { GS_ENGINE_TYPE } = window;
+
 const SchemaPage: React.FunctionComponent<ISchemaPageProps> = props => {
   /**查询数据导入 */
+  const { store } = useContext();
+  const onChange = (value: any) => {
+    history.push(value);
+  };
   const queryImportData = async () => {
     // const { graph_id } = getUrlParams();
     const schema = await getSchema('2');
@@ -27,20 +34,8 @@
   const queryGrsph = async () => {
     const schema = await getSchema('2');
     return transSchemaToOptions(schema);
-=======
-import { SegmentedSection } from '@graphscope/studio-components';
-import { TOOLS_MENU } from '../../layouts/const';
-import { useContext } from '../../layouts/useContext';
-import { history } from 'umi';
-import { createGraph, getPrimitiveTypes, uploadFile, createDataloadingJob } from './services';
-interface ISchemaPageProps {}
-const { GS_ENGINE_TYPE } = window;
-const SchemaPage: React.FunctionComponent<ISchemaPageProps> = props => {
-  const { store } = useContext();
-  const onChange = (value: any) => {
-    history.push(value);
->>>>>>> 5d686f15
   };
+
   return (
     <SegmentedSection withNav={store.navStyle === 'inline'} options={TOOLS_MENU} value="/modeling" onChange={onChange}>
       <ImportApp

--- conflicted
+++ resolved
@@ -1,8 +1,7 @@
 import React from 'react';
-import { Col, InputNumber, Slider, theme } from 'antd';
+import { InputNumber, Slider, theme } from 'antd';
 import { useThemeContainer } from '@graphscope/studio-components';
 import SettingParcel from '@/components/setting-parcel';
-// type IRoundedCornerProps = {};
 const { useToken } = theme;
 const RoundedCorner: React.FunctionComponent = () => {
   const { token } = useToken();
@@ -10,46 +9,24 @@
   const { handleTheme } = useThemeContainer();
 
   const handleBorderRadiusChange: (newBorderRadius: number | null) => void = newBorderRadius => {
+    //@ts-ignore
     handleTheme({ token: { ...token, borderRadius: newBorderRadius } });
   };
 
   return (
-<<<<<<< HEAD
-    <Row>
-      <Col span={8}>
-        <Flex vertical>
-          <Title level={3} style={{ margin: '0px' }}>
-            <FormattedMessage id="Rounded corners" />
-          </Title>
-          <Text>
-            <FormattedMessage id="Corner radians" />
-          </Text>
-        </Flex>
-      </Col>
-      <Col span={4}>
-        <InputNumber min={1} addonAfter="px" value={borderRadius} onChange={handleBorderRadiusChange} />
-      </Col>
-      <Col span={8}>
-=======
     <SettingParcel
       style={{ margin: '0px' }}
       title="Rounded corners"
       text="Corner radians"
       leftModule={<InputNumber min={1} addonAfter="px" value={borderRadius} onChange={handleBorderRadiusChange} />}
       rightModule={
->>>>>>> 3ae749a6
         <Slider
           min={1}
           onChange={handleBorderRadiusChange}
           value={typeof borderRadius === 'number' ? borderRadius : 0}
         />
-<<<<<<< HEAD
-      </Col>
-    </Row>
-=======
       }
     />
->>>>>>> 3ae749a6
   );
 };
 

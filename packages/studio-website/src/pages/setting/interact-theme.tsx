import * as React from 'react';
import SelectCards from '@/components/select-cards';
import { FormattedMessage } from 'react-intl';
import { useThemeContainer } from '@graphscope/studio-components';
import { ICard } from '@/components/select-cards';
import SettingParcel from '@/components/setting-parcel';

const engines: ICard[] & { primaryBGgColor: string }[] = [
  {
    id: 'defaultAlgorithm',
    title: 'Light',
    avatar: 'https://gw.alipayobjects.com/zos/bmw-prod/ae669a89-0c65-46db-b14b-72d1c7dd46d6.svg',
    desc: <FormattedMessage id="Lighttime theme" />,
    primaryBGgColor: '#f5f7f9',
  },
  {
    id: 'darkAlgorithm',
    title: 'Dark',
    avatar: 'https://gw.alipayobjects.com/zos/bmw-prod/0f93c777-5320-446b-9bb7-4d4b499f346d.svg',
    desc: <FormattedMessage id="Nighttime theme" />,
    primaryBGgColor: '#000',
  },
];
const InteractTheme: React.FunctionComponent = () => {
  const { algorithm = 'defaultAlgorithm', handleTheme } = useThemeContainer();
  const changeEngineType = (item: { id: string }) => {
    handleTheme({
      algorithm: item.id as 'defaultAlgorithm' | 'darkAlgorithm',
    });
  };
  return (
<<<<<<< HEAD
    <SettingParcel style={{ margin: '0px' }} title="Select theme" text="Select or customize your UI theme">
      <SelectCards selectValue={algorithm} items={engines} onChange={changeEngineType} />
    </SettingParcel>
=======
    <Row>
      <Col span={8}>
        <Flex vertical>
          <Title level={3} style={{ margin: '0px' }}>
            <FormattedMessage id="Select theme" />
          </Title>
          <Text>
            <FormattedMessage id="Select or customize your UI theme" />
          </Text>
        </Flex>
      </Col>
      <Col span={16}>
        <SelectCards value={algorithm} items={engines} onChange={changeEngineType} />
      </Col>
    </Row>
>>>>>>> 7c154b6f
  );
};

export default InteractTheme;<|MERGE_RESOLUTION|>--- conflicted
+++ resolved
@@ -29,27 +29,11 @@
     });
   };
   return (
-<<<<<<< HEAD
+
     <SettingParcel style={{ margin: '0px' }} title="Select theme" text="Select or customize your UI theme">
       <SelectCards selectValue={algorithm} items={engines} onChange={changeEngineType} />
     </SettingParcel>
-=======
-    <Row>
-      <Col span={8}>
-        <Flex vertical>
-          <Title level={3} style={{ margin: '0px' }}>
-            <FormattedMessage id="Select theme" />
-          </Title>
-          <Text>
-            <FormattedMessage id="Select or customize your UI theme" />
-          </Text>
-        </Flex>
-      </Col>
-      <Col span={16}>
-        <SelectCards value={algorithm} items={engines} onChange={changeEngineType} />
-      </Col>
-    </Row>
->>>>>>> 7c154b6f
+
   );
 };
 

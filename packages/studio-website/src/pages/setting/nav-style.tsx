import React from 'react';
import { FormattedMessage } from 'react-intl';
import { Flex, Row, Col, Segmented } from 'antd';
import { useContext } from '@/layouts/useContext';
import localStorage from '@/components/utils/localStorage';
import SettingParcel from '@/components/setting-parcel';

<<<<<<< HEAD
const { Title, Text } = Typography;

=======
>>>>>>> 3ae749a6
interface ILocaleSwitchProps {}
interface INavStyleOption {
  label: string;
  value: string;
}
const NavStyle: React.FunctionComponent = () => {
  const { store, updateStore } = useContext();
  const { navStyle } = store;
  const { setItem, getItem } = localStorage;
  const onChange = (value: string) => {
    setItem('navStyle', value);
    const navStyle = getItem('navStyle');
    updateStore(draft => {
      draft.navStyle = navStyle;
    });
  };

  const options: INavStyleOption[] = [
    {
      label: 'Inline',
      value: 'inline',
    },
    {
      label: 'Menu',
      value: 'menu',
    },
  ];
  return (
<<<<<<< HEAD
    <Row>
      <Col span={8}>
        <Flex vertical>
          <Title level={3} style={{ margin: '0px  24px 0px 0px' }}>
            <FormattedMessage id="Navigation Style" />
          </Title>
          <Text>
            <FormattedMessage id="Select navigation style" />
          </Text>
        </Flex>
      </Col>
      <Col span={8}>
        <Segmented options={options} value={navStyle} onChange={onChange} />
      </Col>
    </Row>
=======
    <SettingParcel title="Navigation Style" text="Select navigation style">
      <Segmented options={options} value={navStyle} onChange={onChange} />
    </SettingParcel>
>>>>>>> 3ae749a6
  );
};

export default NavStyle;<|MERGE_RESOLUTION|>--- conflicted
+++ resolved
@@ -1,15 +1,9 @@
 import React from 'react';
-import { FormattedMessage } from 'react-intl';
-import { Flex, Row, Col, Segmented } from 'antd';
+import { Segmented } from 'antd';
 import { useContext } from '@/layouts/useContext';
 import localStorage from '@/components/utils/localStorage';
 import SettingParcel from '@/components/setting-parcel';
 
-<<<<<<< HEAD
-const { Title, Text } = Typography;
-
-=======
->>>>>>> 3ae749a6
 interface ILocaleSwitchProps {}
 interface INavStyleOption {
   label: string;
@@ -38,27 +32,9 @@
     },
   ];
   return (
-<<<<<<< HEAD
-    <Row>
-      <Col span={8}>
-        <Flex vertical>
-          <Title level={3} style={{ margin: '0px  24px 0px 0px' }}>
-            <FormattedMessage id="Navigation Style" />
-          </Title>
-          <Text>
-            <FormattedMessage id="Select navigation style" />
-          </Text>
-        </Flex>
-      </Col>
-      <Col span={8}>
-        <Segmented options={options} value={navStyle} onChange={onChange} />
-      </Col>
-    </Row>
-=======
     <SettingParcel title="Navigation Style" text="Select navigation style">
       <Segmented options={options} value={navStyle} onChange={onChange} />
     </SettingParcel>
->>>>>>> 3ae749a6
   );
 };
 

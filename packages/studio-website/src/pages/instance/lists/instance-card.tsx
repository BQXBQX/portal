import React, { useState } from 'react';
import { Flex, Card, Tag, Typography, Space, Button, Divider, Dropdown, Popover, Tooltip } from 'antd';
import type { MenuProps } from 'antd';
import { history } from 'umi';
import dayjs from 'dayjs';
import { useContext } from '@/layouts/useContext';
<<<<<<< HEAD
import { deleteGraph, startService, stopService } from './service';

const { Text, Paragraph } = Typography;
import { MoreOutlined, StarOutlined } from '@ant-design/icons';
=======

const { Text, Title, Paragraph } = Typography;
import { MoreOutlined, StarOutlined } from '@ant-design/icons';

>>>>>>> 32d53ce1
import { FontAwesomeIcon } from '@fortawesome/react-fontawesome';
import { faDiagramProject, faFileArrowUp, faMagnifyingGlass, faPause } from '@fortawesome/free-solid-svg-icons';
import { faPlayCircle, faTrashCan } from '@fortawesome/free-regular-svg-icons';
import { QuestionCircleOutlined } from '@ant-design/icons';
export type InstaceCardType = {
  /** graph name */
  name: string;
  /** version 版本号 */
  version: string;
  /** createtime 创建时间 */
  createtime: string;
  /** createtime 创建时间 */
  updatetime: string;
  /** createtime 创建时间 */
  importtime: string;

  /** 运行状态 */
  status: string;
  /** 路由 */
  routes: React.ReactNode;
  /** 操作 */
  actions: React.ReactNode;
  schema: {
    edge_types: any[];
    vertex_types: any[];
  };
  /** server 实例链接 */
  server?: string;
  hqps?: string;
  handleChange: () => void;
};

const styles: React.CSSProperties = {
  margin: '0px',
  color: '#404A54',
};
const STATUS_COLOR_MAP: Record<string, string> = {
  stopped: 'red',
  running: 'green',
  undefined: 'green',
};

const InstaceCard: React.FC<InstaceCardType> = props => {
  const {
    updatetime,
    importtime,
    version,
    createtime,
    server,
    routes,
    actions,
    status,
    name,
    hqps,
    handleChange,
    schema = { edge_types: [], vertex_types: [] },
  } = props;
  const { store } = useContext();
  const { mode } = store;
  const [isLoading, updateIsLoading] = useState(false);
  const items: MenuProps['items'] = [
    {
      label: 'delete',
      key: 'delete',
      icon: <FontAwesomeIcon icon={faTrashCan} />,
    },
    {
      label: 'restart',
      key: 'restart',
      icon: <StarOutlined />,
    },
  ];

  const handleRestart = () => {};
  const onClick: MenuProps['onClick'] = ({ key }) => {
    if (key === 'delete') {
      handleDelete(name);
    }
    if (key === 'restart') {
      handleRestart();
    }
  };

  const currentTime = dayjs();
  // 计算运行时间（以毫秒为单位）
  const uptime = currentTime.diff(updatetime);
  // 将毫秒转换为天、小时和分钟
  const days = Math.floor(uptime / (1000 * 60 * 60 * 24));
  const hours = Math.floor((uptime % (1000 * 60 * 60 * 24)) / (1000 * 60 * 60));
  const minutes = Math.floor((uptime % (1000 * 60 * 60)) / (1000 * 60));
  // 构建输出字符串
  let uptimeString = '';
  if (days > 0) {
    uptimeString += `${days}day `;
  }
  if (hours > 0) {
    uptimeString += `${hours}hrs `;
  }
  uptimeString += `${minutes}min`;

  let Endpoints: React.ReactNode = (
    <>
      No available services. <br /> Please click the <FontAwesomeIcon icon={faPlayCircle} /> button to start the service
    </>
  );
  if (server) {
    Endpoints = (
      <>
        <Text>Cypher:</Text>
        <Paragraph copyable style={{ display: 'inline-block', marginBottom: '6px' }}>
          {props.server}
        </Paragraph>
      </>
    );
  }
  if (hqps) {
    Endpoints = (
      <>
        {Endpoints} <br /> <Text>HQPS:</Text>
        <Paragraph copyable style={{ display: 'inline-block' }}>
          {hqps}
        </Paragraph>
      </>
    );
  }
  const Statistics = (
    <>
      {schema.edge_types.length} types of Edges <br /> {schema.vertex_types.length} types of Vertices
    </>
  );
<<<<<<< HEAD
  /** 删除graph */
  const handleDelete = async (name: string) => {
    await deleteGraph(name);
    handleChange && handleChange();
  };
=======
  console.log('!Endpoints', !Endpoints, Endpoints);
>>>>>>> 32d53ce1

  const handleClick = async (name: string, status: string) => {
    updateIsLoading(true);
    /** running->stopService */
    if (status === 'running') {
      await stopService(name);
    }
    /** stoped->startService */
    if (status === 'stopped') {
      await startService(name);
    }
    updateIsLoading(false);
    handleChange && handleChange();
  };
  /** Start|Pause 提示 */
  let tooltipContext = '';
  if (status == 'stopped') tooltipContext = 'Start Service';
  if (status == 'running') tooltipContext = 'Pause Service';
  /** Start|Pause icon */
  let btnIcon;
  if (status == 'stopped') btnIcon = faPlayCircle;
  if (status == 'running') btnIcon = faPause;
  return (
    <Card
      headStyle={{ fontSize: '30px' }}
      title={name}
      style={{ background: mode === 'defaultAlgorithm' ? '#FCFCFC' : '' }}
      extra={
        <Space>
          <Tooltip title={tooltipContext}>
            <Button
              type="text"
              icon={<FontAwesomeIcon icon={btnIcon} />}
              loading={isLoading}
              onClick={() => {
                handleClick(name, status);
              }}
            />
          </Tooltip>
          <Dropdown menu={{ items, onClick }}>
            <Button type="text" icon={<MoreOutlined />} />
          </Dropdown>
        </Space>
      }
    >
      <Flex justify="space-between">
        <Flex align="flex-start" vertical gap="middle">
          <Tag style={{ fontSize: '16px', lineHeight: '140%' }} color={STATUS_COLOR_MAP[status]}>
            {status}
          </Tag>
          <Space direction="vertical" size={0}>
            <Text type="secondary">Uptime: {uptimeString}</Text>
            <Text type="secondary">Last data import: {importtime}</Text>
            <Text type="secondary">Served from: {createtime}</Text>
            <Text type="secondary">Created on：{createtime} </Text>
          </Space>
          <Space split={<Divider type="vertical" />} size={0}>
            <Typography.Text type="secondary" style={{ cursor: 'pointer' }} disabled={!Endpoints}>
<<<<<<< HEAD
              <Popover title="Endpoints" content={Endpoints}>
=======
              <Popover
                title={
                  <Title level={4} style={{ margin: '0px' }}>
                    Endpoints
                  </Title>
                }
                content={Endpoints}
              >
>>>>>>> 32d53ce1
                Endpoints <QuestionCircleOutlined style={{ marginLeft: '4px' }} />
              </Popover>
            </Typography.Text>

            <Typography.Text type="secondary" style={{ cursor: 'pointer' }}>
              <Popover title="Graph Schema" content={Statistics}>
                Statistics
              </Popover>
            </Typography.Text>
            {/* <Typography.Text type="secondary">Logs</Typography.Text> */}
          </Space>
        </Flex>
        {/* <Flex justify="space-between" vertical align="end"> */}
        <Flex gap="middle" align="flex-end" vertical justify="end">
          <Button
            style={{ width: '150px', textAlign: 'left' }}
            icon={<FontAwesomeIcon icon={faDiagramProject} />}
            onClick={() => history.push(`/instance/view-schema#?graph_name=${name}`)}
          >
            Define Schema
          </Button>
          <Button
            style={{ width: '150px', textAlign: 'left' }}
            icon={<FontAwesomeIcon icon={faFileArrowUp} style={{ marginLeft: '2px', marginRight: '4px' }} />}
            onClick={() => history.push(`/instance/import-data#?engineType=interactive&graph_name=${name}`)}
          >
            Import Data
          </Button>
          <Button
            type="primary"
            style={{ width: '150px', textAlign: 'left' }}
            icon={<FontAwesomeIcon icon={faMagnifyingGlass} />}
            disabled={status === 'stopped' ? true : false}
            onClick={() => history.push(`/query-app#?graph_name=${name}`)}
          >
            Query Graph
          </Button>
        </Flex>
        {/* <Flex wrap="wrap" align="end">
            <Button type="text" icon={<PlayCircleOutlined />} />
            <Button type="text" icon={<DeleteOutlined />} />
            <Button type="text" icon={<MoreOutlined />} />
          </Flex> */}
      </Flex>
      {/* </Flex> */}
    </Card>
  );
};

export default InstaceCard;<|MERGE_RESOLUTION|>--- conflicted
+++ resolved
@@ -4,17 +4,12 @@
 import { history } from 'umi';
 import dayjs from 'dayjs';
 import { useContext } from '@/layouts/useContext';
-<<<<<<< HEAD
+ 
 import { deleteGraph, startService, stopService } from './service';
 
 const { Text, Paragraph } = Typography;
 import { MoreOutlined, StarOutlined } from '@ant-design/icons';
-=======
-
-const { Text, Title, Paragraph } = Typography;
-import { MoreOutlined, StarOutlined } from '@ant-design/icons';
-
->>>>>>> 32d53ce1
+ 
 import { FontAwesomeIcon } from '@fortawesome/react-fontawesome';
 import { faDiagramProject, faFileArrowUp, faMagnifyingGlass, faPause } from '@fortawesome/free-solid-svg-icons';
 import { faPlayCircle, faTrashCan } from '@fortawesome/free-regular-svg-icons';
@@ -145,15 +140,13 @@
       {schema.edge_types.length} types of Edges <br /> {schema.vertex_types.length} types of Vertices
     </>
   );
-<<<<<<< HEAD
+ 
   /** 删除graph */
   const handleDelete = async (name: string) => {
     await deleteGraph(name);
     handleChange && handleChange();
   };
-=======
-  console.log('!Endpoints', !Endpoints, Endpoints);
->>>>>>> 32d53ce1
+ 
 
   const handleClick = async (name: string, status: string) => {
     updateIsLoading(true);
@@ -212,18 +205,9 @@
           </Space>
           <Space split={<Divider type="vertical" />} size={0}>
             <Typography.Text type="secondary" style={{ cursor: 'pointer' }} disabled={!Endpoints}>
-<<<<<<< HEAD
+
               <Popover title="Endpoints" content={Endpoints}>
-=======
-              <Popover
-                title={
-                  <Title level={4} style={{ margin: '0px' }}>
-                    Endpoints
-                  </Title>
-                }
-                content={Endpoints}
-              >
->>>>>>> 32d53ce1
+ 
                 Endpoints <QuestionCircleOutlined style={{ marginLeft: '4px' }} />
               </Popover>
             </Typography.Text>

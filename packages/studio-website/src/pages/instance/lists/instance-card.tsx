--- conflicted
+++ resolved
@@ -1,10 +1,4 @@
 import React from 'react';
-<<<<<<< HEAD
-import { Flex, Card, Tag, message, Typography } from 'antd';
-import copy from 'copy-to-clipboard';
-import { createFromIconfontCN, CopyOutlined } from '@ant-design/icons';
-const { Paragraph, Text } = Typography;
-=======
 import { Flex, Card, Tag, Typography, Space, Button, Divider, Dropdown } from 'antd';
 import type { MenuProps } from 'antd';
 import { history } from 'umi';
@@ -19,7 +13,6 @@
   StarOutlined,
 } from '@ant-design/icons';
 
->>>>>>> b43eb8f2
 export type InstaceCardType = {
   /** graph name */
   name: string;
@@ -60,21 +53,6 @@
     },
   ];
   return (
-<<<<<<< HEAD
-    <Card title={name} style={{ background: '#FCFCFC' }} bodyStyle={{ width: '484px' }} extra={actions}>
-      <Flex gap="middle" justify="space-between">
-        <Flex gap="middle" align="flex-start" vertical>
-          <div>
-            <Tag color="green">{status}</Tag>
-          </div>
-          <div>
-            <p style={styles}>Uptime: {updatetime}</p>
-            <p style={styles}>Last data import: {importtime}</p>
-            <br />
-            <p style={styles}>Created on：{createtime}</p>
-            <p style={styles}> Server from: <Paragraph copyable>{server}</Paragraph></p>
-          </div>
-=======
     <Card
       headStyle={{ fontSize: '20px' }}
       title={name}
@@ -103,7 +81,6 @@
             <Typography.Text type="secondary">Statistics</Typography.Text>
             <Typography.Text type="secondary">Logs</Typography.Text>
           </Space>
->>>>>>> b43eb8f2
         </Flex>
         {/* <Flex justify="space-between" vertical align="end"> */}
         <Flex gap="middle" align="flex-end" vertical justify="end">

--- conflicted
+++ resolved
@@ -177,7 +177,6 @@
           </Space>
           <Space split={<Divider type="vertical" />} size={0}>
             <Typography.Text type="secondary" style={{ cursor: 'pointer' }} disabled={!Endpoints}>
-<<<<<<< HEAD
               <Popover
                 title={
                   <Title level={4} style={{ margin: '0px' }}>
@@ -186,14 +185,9 @@
                 }
                 content={Endpoints}
               >
-                Endpoints <FontAwesomeIcon icon={faCircleQuestion} />
+                Endpoints  <QuestionCircleOutlined style={{ marginLeft: '4px' }} />
               </Popover>
-=======
-              <Tooltip title={Endpoints}>
-                Endpoints
-                <QuestionCircleOutlined style={{ marginLeft: '4px' }} />
-              </Tooltip>
->>>>>>> adcd5e8b
+ 
             </Typography.Text>
             <Typography.Text type="secondary" style={{ cursor: 'pointer' }}>
               <Popover

import React, { useEffect, useState ,memo} from 'react';
import { Flex, Row, Col, Button, Modal, Form, Input, Breadcrumb, Divider, Card, Space, Skeleton } from 'antd';
import { history } from 'umi';
import InstaceCard, { InstaceCardType } from './instance-card';
import Section from '@/components/section';
import {
  createFromIconfontCN,
  DeploymentUnitOutlined,
  SearchOutlined,
  MoreOutlined,
  PlusOutlined,
  PlayCircleOutlined,
  DeleteOutlined,
} from '@ant-design/icons';
import { FormattedMessage } from 'react-intl';

const graphs = [
  {
    name: 'Movie',
    version: '0.24.0',
    createtime: '2024-01-8',
    updatetime: '2024-01-10',
    importtime: '2024-01-11',
    server: 'xx.xxx.xxx.xxx:8787',
    statistics: 'xxxx',
    logs: 'xxxx',
    status: 'running',
  },
];

const InstanceCard: React.FC = () => {
  const [form] = Form.useForm();
  const [state, updateState] = useState<{ isReady: boolean; instanceList: InstaceCardType[] }>({
    instanceList: [],
    isReady: false,
  });
  const { instanceList, isReady } = state;

  useEffect(() => {
    getInstanceList().then(res => {
      //@ts-ignore
      updateState(preState => {
        return {
          ...preState,
          isReady: true,
          instanceList: res || [],
        };
      });
    });
  }, []);
  const getInstanceList = async () => {
    return new Promise((resolve, reject) => {
      setTimeout(() => {
        resolve(graphs);
      }, 600);
    });
  };

  return (
<<<<<<< HEAD
    <>
      <div style={{ display: 'flex', flexDirection: 'column', padding: '0px 20px' }}>
        <Breadcrumb
          items={[
            {
              title: 'Home',
            },
            {
              title: 'Graphs',
            },
          ]}
        />
        <h1>
          <FormattedMessage id="navbar.graphs" />
        </h1>
        <p style={{ marginTop: '0px' }}>
          <FormattedMessage id="Listing all graphs on the cluster" />
        </p>
        <Divider />
        {/*         
        <Flex wrap="wrap" gap="small">
          <Button
            type="primary"
            onClick={() => {
              history.push('/instance/create');
            }}
          >
            创建图实例
          </Button>
          <Button onClick={() => updateState({ isModalOpen: true })}>绑定</Button>
        </Flex> */}
        <Row gutter={[12, 12]}>
          {instanceList &&
            instanceList.map((item, i) => (
              <Col key={i}>
                <InstaceCard
                  {...item}
                  routes={
                    <>
                      <Button style={{ width: '150px' }} icon={<DeploymentUnitOutlined />}>
                        Define Schema
                      </Button>
                      <Button
                        style={{ width: '150px' }}
                        icon={<DeploymentUnitOutlined />}
                        // onClick={() => history.push('/instance/import-data')}
                      >
                        Import Data
                      </Button>
                      <Button
                        style={{ width: '150px' }}
                        icon={<SearchOutlined />}
                        onClick={() => history.push(`/query?graph=movie`)}
                      >
                        Query Graph
                      </Button>
                    </>
                  }
                  actions={
                    <>
                      <Space>
                        <Button type="text" icon={<PlayCircleOutlined />} />
                        <Button type="text" icon={<DeleteOutlined />} />
                      </Space>
                    </>
                  }
                />
              </Col>
            ))}

          {!isReady && (
            <Col>
              <Card title={'Loading graph'} style={{ background: '#FCFCFC' }} bodyStyle={{ width: '484px' }}>
                <div style={{ display: 'flex', height: '185px', justifyContent: 'center', alignContent: 'center' }}>
                  <Skeleton />
                </div>
              </Card>
            </Col>
          )}
          <Col>
            <Card title={'New Graph'} style={{ background: '#FCFCFC' }} bodyStyle={{ width: '484px' }}>
              <div style={{ display: 'flex', height: '185px', justifyContent: 'center', alignContent: 'center' }}>
                <PlusOutlined style={{ fontSize: '80px', color: 'gray' }}    onClick={() => history.push('/instance/create')}/>
=======
    <Section
      breadcrumb={[
        {
          title: 'Home',
        },
        {
          title: 'Graphs',
        },
      ]}
      title="navbar.graphs"
      desc="Listing all graphs on the cluster"
    >
      <Row gutter={[12, 12]}>
        {instanceList.map((item, i) => (
          <Col key={i} span={12}>
            <InstaceCard key={i} {...item} />
          </Col>
        ))}
        {!isReady && (
          <Col span={12}>
            <Card title={'Loading graph'} style={{ background: '#FCFCFC' }}>
              <div style={{ display: 'flex', height: '164px', justifyContent: 'center', alignContent: 'center' }}>
                <Skeleton />
>>>>>>> b43eb8f2
              </div>
            </Card>
          </Col>
        )}
        <Col span={12}>
          <Card title={'New Graph'} style={{ background: '#FCFCFC' }} bodyStyle={{ width: '100%' }}>
            <div style={{ display: 'flex', height: '164px', justifyContent: 'center', alignContent: 'center' }}>
              <PlusOutlined style={{ fontSize: '80px', color: 'gray' }} />
            </div>
          </Card>
        </Col>
      </Row>
    </Section>
  );
};

export default memo(InstanceCard);<|MERGE_RESOLUTION|>--- conflicted
+++ resolved
@@ -1,4 +1,4 @@
-import React, { useEffect, useState ,memo} from 'react';
+import React, { useEffect, useState, memo } from 'react';
 import { Flex, Row, Col, Button, Modal, Form, Input, Breadcrumb, Divider, Card, Space, Skeleton } from 'antd';
 import { history } from 'umi';
 import InstaceCard, { InstaceCardType } from './instance-card';
@@ -57,91 +57,6 @@
   };
 
   return (
-<<<<<<< HEAD
-    <>
-      <div style={{ display: 'flex', flexDirection: 'column', padding: '0px 20px' }}>
-        <Breadcrumb
-          items={[
-            {
-              title: 'Home',
-            },
-            {
-              title: 'Graphs',
-            },
-          ]}
-        />
-        <h1>
-          <FormattedMessage id="navbar.graphs" />
-        </h1>
-        <p style={{ marginTop: '0px' }}>
-          <FormattedMessage id="Listing all graphs on the cluster" />
-        </p>
-        <Divider />
-        {/*         
-        <Flex wrap="wrap" gap="small">
-          <Button
-            type="primary"
-            onClick={() => {
-              history.push('/instance/create');
-            }}
-          >
-            创建图实例
-          </Button>
-          <Button onClick={() => updateState({ isModalOpen: true })}>绑定</Button>
-        </Flex> */}
-        <Row gutter={[12, 12]}>
-          {instanceList &&
-            instanceList.map((item, i) => (
-              <Col key={i}>
-                <InstaceCard
-                  {...item}
-                  routes={
-                    <>
-                      <Button style={{ width: '150px' }} icon={<DeploymentUnitOutlined />}>
-                        Define Schema
-                      </Button>
-                      <Button
-                        style={{ width: '150px' }}
-                        icon={<DeploymentUnitOutlined />}
-                        // onClick={() => history.push('/instance/import-data')}
-                      >
-                        Import Data
-                      </Button>
-                      <Button
-                        style={{ width: '150px' }}
-                        icon={<SearchOutlined />}
-                        onClick={() => history.push(`/query?graph=movie`)}
-                      >
-                        Query Graph
-                      </Button>
-                    </>
-                  }
-                  actions={
-                    <>
-                      <Space>
-                        <Button type="text" icon={<PlayCircleOutlined />} />
-                        <Button type="text" icon={<DeleteOutlined />} />
-                      </Space>
-                    </>
-                  }
-                />
-              </Col>
-            ))}
-
-          {!isReady && (
-            <Col>
-              <Card title={'Loading graph'} style={{ background: '#FCFCFC' }} bodyStyle={{ width: '484px' }}>
-                <div style={{ display: 'flex', height: '185px', justifyContent: 'center', alignContent: 'center' }}>
-                  <Skeleton />
-                </div>
-              </Card>
-            </Col>
-          )}
-          <Col>
-            <Card title={'New Graph'} style={{ background: '#FCFCFC' }} bodyStyle={{ width: '484px' }}>
-              <div style={{ display: 'flex', height: '185px', justifyContent: 'center', alignContent: 'center' }}>
-                <PlusOutlined style={{ fontSize: '80px', color: 'gray' }}    onClick={() => history.push('/instance/create')}/>
-=======
     <Section
       breadcrumb={[
         {
@@ -165,7 +80,6 @@
             <Card title={'Loading graph'} style={{ background: '#FCFCFC' }}>
               <div style={{ display: 'flex', height: '164px', justifyContent: 'center', alignContent: 'center' }}>
                 <Skeleton />
->>>>>>> b43eb8f2
               </div>
             </Card>
           </Col>

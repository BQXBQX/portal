<<<<<<< HEAD
import React, { useEffect, useState ,memo} from 'react';
import { Flex, Row, Col, Button, Modal, Form, Input } from 'antd';
import { history } from 'umi';
import InstaceCard, { InstaceCardType } from '../../../components/instance-card';
import { createFromIconfontCN, DeploymentUnitOutlined, SearchOutlined, MoreOutlined, PlayCircleOutlined } from '@ant-design/icons';
/** 自定义icon */
const IconFont = createFromIconfontCN({
  scriptUrl: '//at.alicdn.com/t/a/font_4377140_8fiw2wn073a.js',
});
const arr = [
  {
    user: '山果 / 东泽',
    version: '0.24.0',
    createtime: '2024-01-10',
    connecturl: 'xx.xxx.xxx.xxx:8787',
    status: 'running',
  },
  {
    user: '山果 / 东泽',
    version: '0.24.0',
    createtime: '2024-01-10',
    connecturl: 'xx.xxx.xxx.xxx:8787',
    status: 'failed',
  },
=======
import React, { useEffect, useState } from 'react';
import { Flex, Row, Col, Button, Modal, Form, Input, Breadcrumb, Divider, Card, Space, Skeleton } from 'antd';
import { history } from 'umi';
import InstaceCard, { InstaceCardType } from './instance-card';

import {
  createFromIconfontCN,
  DeploymentUnitOutlined,
  SearchOutlined,
  MoreOutlined,
  PlusOutlined,
  PlayCircleOutlined,
  DeleteOutlined,
} from '@ant-design/icons';
import { FormattedMessage } from 'react-intl';

const graphs = [
>>>>>>> 40bd63d4
  {
    name: 'Movie',
    version: '0.24.0',
    createtime: '2024-01-8',
    updatetime: '2024-01-10',
    importtime: '2024-01-11',
    server: 'xx.xxx.xxx.xxx:8787',
    statistics: 'xxxx',
    logs: 'xxxx',
    status: 'running',
  },
];

const InstanceCard: React.FC = () => {
  const [form] = Form.useForm();
<<<<<<< HEAD
  const [state, updateState] = useState<{ isModalOpen: boolean; instanceList: InstaceCardType[] }>({
    isModalOpen: false,
=======
  const [state, updateState] = useState<{ isReady?: boolean; instanceList?: InstaceCardType[] }>({
>>>>>>> 40bd63d4
    instanceList: [],
    isReady: false,
  });
  const { instanceList, isReady } = state;

  useEffect(() => {
    getInstanceList().then(res => {
      updateState(preState => {
        return {
          ...preState,
          isReady: true,
          instanceList: res || [],
        };
      });
    });
  }, []);
  const getInstanceList = async () => {
    return new Promise((resolve, reject) => {
      setTimeout(() => {
        resolve(graphs);
      }, 600);
    });
<<<<<<< HEAD
    data && updateState(preState=>{ return {...preState,instanceList: data }});
=======
>>>>>>> 40bd63d4
  };

  return (
    <>
      <div style={{ display: 'flex', flexDirection: 'column', padding: '0px 20px' }}>
        <Breadcrumb
          items={[
            {
              title: 'Home',
            },
            {
              title: 'Graphs',
            },
          ]}
        />
        <h1>
          <FormattedMessage id="navbar.graphs" />
        </h1>
        <p style={{ marginTop: '0px' }}>
          <FormattedMessage id="Listing all graphs on the cluster" />
        </p>
        <Divider />
        {/*         
        <Flex wrap="wrap" gap="small">
          <Button
            type="primary"
            onClick={() => {
              history.push('/instance/create');
            }}
          >
            创建图实例
          </Button>
<<<<<<< HEAD
          <Button onClick={() => updateState(preState=>{ return { ...preState,isModalOpen: true }})}>绑定</Button>
        </Flex>
      </div>
      <Row gutter={16}>
        {instanceList &&
          instanceList.map((item, i) => (
            <Col span={12} key={i} style={{ marginTop: '16px'}}>
              <InstaceCard
                key={i}
                {...item}
                routes={
                  <>
                    <Button icon={<DeploymentUnitOutlined />}>Modal</Button>
                    <Button icon={<DeploymentUnitOutlined />} onClick={() => history.push('/instance/import-data')}>
                      Import
                    </Button>
                    <Button icon={<SearchOutlined />}>Query</Button>
                  </>
                }
                actions={
                  <>
                    <Button icon={<PlayCircleOutlined />} />
                    <Button icon={<IconFont type="icon-delete1" />} />
                    <Button icon={<MoreOutlined />} />
                  </>
                }
              />
            </Col>
          ))}
      </Row>
      <Modal
        title="绑定实例"
        open={isModalOpen}
        onOk={bindEndpoint}
        onCancel={() => updateState(preState=>{ return { ...preState,isModalOpen: false }})}
      >
        <div style={{ padding: '16px', backgroundColor: '#F5F5F5', border: '1px dashed #ccc' }}>
          <Form name="modal-basic" labelCol={{ span: 12 }} form={form}>
            <Form.Item<{ endpoint: string }>
              label="Endpoint URL"
              name="endpoint"
              tooltip="Endpoint URL"
              rules={[{ required: true, message: '' }]}
              style={{ marginBottom: '0px' }}
            >
              <Input />
            </Form.Item>
          </Form>
        </div>
      </Modal>
=======
          <Button onClick={() => updateState({ isModalOpen: true })}>绑定</Button>
        </Flex> */}
        <Row gutter={[12, 12]}>
          {instanceList &&
            instanceList.map((item, i) => (
              <Col key={i}>
                <InstaceCard
                  key={i}
                  {...item}
                  routes={
                    <>
                      <Button style={{ width: '150px' }} icon={<DeploymentUnitOutlined />}>
                        Define Schema
                      </Button>
                      <Button
                        style={{ width: '150px' }}
                        icon={<DeploymentUnitOutlined />}
                        // onClick={() => history.push('/instance/import-data')}
                      >
                        Import Data
                      </Button>
                      <Button
                        style={{ width: '150px' }}
                        icon={<SearchOutlined />}
                        onClick={() => history.push(`/query?graph=movie`)}
                      >
                        Query Graph
                      </Button>
                    </>
                  }
                  actions={
                    <>
                      <Space>
                        <Button type="text" icon={<PlayCircleOutlined />} />
                        <Button type="text" icon={<DeleteOutlined />} />
                      </Space>
                    </>
                  }
                />
              </Col>
            ))}

          {!isReady && (
            <Col>
              <Card title={'Loading graph'} style={{ background: '#FCFCFC' }} bodyStyle={{ width: '484px' }}>
                <div style={{ display: 'flex', height: '185px', justifyContent: 'center', alignContent: 'center' }}>
                  <Skeleton />
                </div>
              </Card>
            </Col>
          )}
          <Col>
            <Card title={'New Graph'} style={{ background: '#FCFCFC' }} bodyStyle={{ width: '484px' }}>
              <div style={{ display: 'flex', height: '185px', justifyContent: 'center', alignContent: 'center' }}>
                <PlusOutlined style={{ fontSize: '80px', color: 'gray' }} />
              </div>
            </Card>
          </Col>
        </Row>
      </div>
>>>>>>> 40bd63d4
    </>
  );
};

export default memo(InstanceCard);<|MERGE_RESOLUTION|>--- conflicted
+++ resolved
@@ -1,30 +1,4 @@
-<<<<<<< HEAD
 import React, { useEffect, useState ,memo} from 'react';
-import { Flex, Row, Col, Button, Modal, Form, Input } from 'antd';
-import { history } from 'umi';
-import InstaceCard, { InstaceCardType } from '../../../components/instance-card';
-import { createFromIconfontCN, DeploymentUnitOutlined, SearchOutlined, MoreOutlined, PlayCircleOutlined } from '@ant-design/icons';
-/** 自定义icon */
-const IconFont = createFromIconfontCN({
-  scriptUrl: '//at.alicdn.com/t/a/font_4377140_8fiw2wn073a.js',
-});
-const arr = [
-  {
-    user: '山果 / 东泽',
-    version: '0.24.0',
-    createtime: '2024-01-10',
-    connecturl: 'xx.xxx.xxx.xxx:8787',
-    status: 'running',
-  },
-  {
-    user: '山果 / 东泽',
-    version: '0.24.0',
-    createtime: '2024-01-10',
-    connecturl: 'xx.xxx.xxx.xxx:8787',
-    status: 'failed',
-  },
-=======
-import React, { useEffect, useState } from 'react';
 import { Flex, Row, Col, Button, Modal, Form, Input, Breadcrumb, Divider, Card, Space, Skeleton } from 'antd';
 import { history } from 'umi';
 import InstaceCard, { InstaceCardType } from './instance-card';
@@ -41,7 +15,6 @@
 import { FormattedMessage } from 'react-intl';
 
 const graphs = [
->>>>>>> 40bd63d4
   {
     name: 'Movie',
     version: '0.24.0',
@@ -57,12 +30,7 @@
 
 const InstanceCard: React.FC = () => {
   const [form] = Form.useForm();
-<<<<<<< HEAD
-  const [state, updateState] = useState<{ isModalOpen: boolean; instanceList: InstaceCardType[] }>({
-    isModalOpen: false,
-=======
   const [state, updateState] = useState<{ isReady?: boolean; instanceList?: InstaceCardType[] }>({
->>>>>>> 40bd63d4
     instanceList: [],
     isReady: false,
   });
@@ -85,10 +53,6 @@
         resolve(graphs);
       }, 600);
     });
-<<<<<<< HEAD
-    data && updateState(preState=>{ return {...preState,instanceList: data }});
-=======
->>>>>>> 40bd63d4
   };
 
   return (
@@ -121,58 +85,6 @@
           >
             创建图实例
           </Button>
-<<<<<<< HEAD
-          <Button onClick={() => updateState(preState=>{ return { ...preState,isModalOpen: true }})}>绑定</Button>
-        </Flex>
-      </div>
-      <Row gutter={16}>
-        {instanceList &&
-          instanceList.map((item, i) => (
-            <Col span={12} key={i} style={{ marginTop: '16px'}}>
-              <InstaceCard
-                key={i}
-                {...item}
-                routes={
-                  <>
-                    <Button icon={<DeploymentUnitOutlined />}>Modal</Button>
-                    <Button icon={<DeploymentUnitOutlined />} onClick={() => history.push('/instance/import-data')}>
-                      Import
-                    </Button>
-                    <Button icon={<SearchOutlined />}>Query</Button>
-                  </>
-                }
-                actions={
-                  <>
-                    <Button icon={<PlayCircleOutlined />} />
-                    <Button icon={<IconFont type="icon-delete1" />} />
-                    <Button icon={<MoreOutlined />} />
-                  </>
-                }
-              />
-            </Col>
-          ))}
-      </Row>
-      <Modal
-        title="绑定实例"
-        open={isModalOpen}
-        onOk={bindEndpoint}
-        onCancel={() => updateState(preState=>{ return { ...preState,isModalOpen: false }})}
-      >
-        <div style={{ padding: '16px', backgroundColor: '#F5F5F5', border: '1px dashed #ccc' }}>
-          <Form name="modal-basic" labelCol={{ span: 12 }} form={form}>
-            <Form.Item<{ endpoint: string }>
-              label="Endpoint URL"
-              name="endpoint"
-              tooltip="Endpoint URL"
-              rules={[{ required: true, message: '' }]}
-              style={{ marginBottom: '0px' }}
-            >
-              <Input />
-            </Form.Item>
-          </Form>
-        </div>
-      </Modal>
-=======
           <Button onClick={() => updateState({ isModalOpen: true })}>绑定</Button>
         </Flex> */}
         <Row gutter={[12, 12]}>
@@ -233,7 +145,6 @@
           </Col>
         </Row>
       </div>
->>>>>>> 40bd63d4
     </>
   );
 };

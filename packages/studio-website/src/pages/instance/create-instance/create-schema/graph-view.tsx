import { memo, FunctionComponent } from 'react';
import Graphin, { Utils } from '@antv/graphin';
import { useContext, NodeSchema, EdgeSchema } from '../useContext';
import { useContext as useMode } from '@/layouts/useContext';
import { Image } from 'antd';
interface Props {
  children?: JSX.Element;
}

/** graphin 数据处理 */
const getVertexEdges = (nodeList: NodeSchema[], edgeList: EdgeSchema[], mode: string) => {
  const nodesMap = new Map();
  const nodes = nodeList.map(item => {
    const { key, label } = item;
    nodesMap.set(key, item);
    return {
      id: key,
      style: {
        label: {
          value: label,
          position: 'center',
          offset: [0, 5],
          fontSize: 14,
        },
        keyshape: {
          size: 50,
          stroke: '#5F646B',
          fillOpacity: 1,
          fill: mode === 'defaultAlgorithm' ? '#fff' : '#212121',
          lineWidth: 3,
        },
      },
    };
  });

  const edges = edgeList
    .map(item => {
      const { key, label, source, target } = item;
      return {
        id: key,
        source,
        target,
        label,
        style: {
          label: {
            value: label,
            fill: mode === 'defaultAlgorithm' ? '#1C1D1F' : '#fff',
            // offset: [0, 0],
          },
          keyshape: {
            stroke: '#5F646B',
            lineWidth: 2,
          },
        },
      };
    })
    .filter(item => {
      const { source, target } = item;
      if (nodesMap.get(source) && nodesMap.get(target)) {
        return true;
      }
      return false;
    });
  // //@ts-ignore
  const processEdges = Utils.processEdges(edges, { poly: 30, loop: 20 });
  /** TODO：这个地方是Graphin的BUG，一旦走了processEdge，Offset应该不做改变 */
  processEdges.forEach(item => {
    if (item.style?.label) {
      item.style.label.offset = [0, 0];
    }
  });

  return { nodes, edges: processEdges };
};
const GraphView: FunctionComponent<Props> = props => {
  const {} = props;
  const { store } = useContext();
  const { nodeList, edgeList } = store;
  /** 主题背景 */
  const {
    store: { mode },
  } = useMode();
  //@ts-ignore
  const graphData = getVertexEdges(nodeList, edgeList, mode);
<<<<<<< HEAD
=======
  console.log('graphData', graphData);
>>>>>>> 4c9747b5

  return (
    <>
      {graphData.nodes.length === 0 ? (
        <Image
          height="100%"
          width="100%"
          preview={false}
          src="https://img.alicdn.com/imgextra/i3/O1CN01ioBjPd24ALzvMY66U_!!6000000007350-55-tps-915-866.svg"
        />
      ) : (
        <Graphin
          theme={{ mode: mode === 'defaultAlgorithm' ? 'light' : 'dark' }}
          data={graphData}
          layout={{ type: 'circular' }}
          fitCenter
          style={{ paddingBottom: '3px' }}
        />
      )}
    </>
  );
};

export default memo(GraphView);<|MERGE_RESOLUTION|>--- conflicted
+++ resolved
@@ -82,10 +82,7 @@
   } = useMode();
   //@ts-ignore
   const graphData = getVertexEdges(nodeList, edgeList, mode);
-<<<<<<< HEAD
-=======
   console.log('graphData', graphData);
->>>>>>> 4c9747b5
 
   return (
     <>

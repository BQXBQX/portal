import React, { useEffect, useRef, memo } from 'react';
import { Button, Empty, Form, Input, Select, Tooltip } from 'antd';
import { PropertiesEditor } from '@graphscope/studio-importor';
import { KeyOutlined } from '@ant-design/icons';
import { FontAwesomeIcon } from '@fortawesome/react-fontawesome';
import { QuestionCircleOutlined } from '@ant-design/icons';
import { FormattedMessage } from 'react-intl';
import type { IStore } from '../useContext';
export type FieldType = {
  label?: string;
  source?: string;
  target?: string;
};
type SchemaType = {
  mode: 'view' | 'create';
  engineType: 'interactive' | 'groot';
  newActiveKey: string;
  data?: any;
  id: string;
  shouldRender: boolean;
  currentType: 'node' | 'edge';
  updateStore: (fn: (draft: IStore<{}>) => void) => void;
  nodeOptions?: { label: string; value: string }[];
};
type configcolumnsType = {
  title: string | React.ReactNode;
  dataIndex?: string;
  width?: string | number;
  type?: string;
  option?: { label: string; value: string }[];
};
const primitive_types = ['DT_DOUBLE', 'DT_STRING', 'DT_SIGNED_INT32', 'DT_SIGNED_INT64', 'DT_DATE32'];

/** 子项 [{title:'表头'，dataIndex:'绑定字段'，type:'字段对应编辑框'，option:'select配置选项',width:'表头宽度'}] */
const configcolumns: configcolumnsType[] = [
  {
    title: (
      <>
        Name
        <Tooltip title="property name">
          <QuestionCircleOutlined style={{ margin: '0px 4px' }} />
        </Tooltip>
      </>
    ),
    dataIndex: 'name',
    width: '200px',
    type: 'INPUT',
  },
  {
    title: (
      <>
        Data type
        <Tooltip title="data type">
          <QuestionCircleOutlined style={{ margin: '0px 4px' }} />
        </Tooltip>
      </>
    ),
    dataIndex: 'type',
    type: 'SELECT',
    option: primitive_types.map(item => {
      return { label: item, value: item };
    }),
  },
  {
    title: (
      <div>
        <Tooltip title="primary key">
          <Button
            type="text"
            icon={<KeyOutlined style={{ color: '#c6c8cb', fontWeight: 700 }} />}
            size="small"
          ></Button>
        </Tooltip>
      </div>
    ),
    width: '80px',
  },
];

const notFoundContent = (
  <Empty
    image={Empty.PRESENTED_IMAGE_SIMPLE}
    description={
      <>
        Vertex type not defined yet.
        <br /> Please define the vertex label first
      </>
    }
  />
);
const CreateSchema: React.FunctionComponent<SchemaType> = props => {
  const { newActiveKey, data, currentType, updateStore, nodeOptions, mode } = props;
  const [form] = Form.useForm();

  const disabled = mode === 'view';
  const propertyRef = useRef<any>();
  let cbRef = useRef();

  /** 用户数据的默认回填 */
  useEffect(() => {
    if (data) {
      form.setFieldsValue(data);
    }
  }, []);
  /** 创建点、边时值的监控 */
  const formChange = () => {
    if (currentType == 'node') {
      const { label } = form.getFieldsValue();
      updateStore(draft => {
        draft.nodeList.forEach(item => {
          if (item.key === newActiveKey) {
            console.log('  cbRef.current', cbRef.current);
            //@ts-ignore
            item.properties = cbRef.current;
            item.label = label;
          }
        });
      });
    }
    if (currentType === 'edge') {
      const { label, source, target } = form.getFieldsValue();

      updateStore(draft => {
        draft.edgeList.forEach(item => {
          if (item.key === newActiveKey) {
            //@ts-ignore
            item.properties = cbRef.current;
            item.label = label;
            item.source = source || '';
            item.target = target || '';
          }
        });
      });
    }
  };
  /**
   *
   * @param configcolumns
   * currentType:node | edge
   * edge 过滤主键选项
   * @returns
   */
  const hangdleConfigcolumns = (configcolumns: configcolumnsType[]) => {
    if (currentType === 'edge') {
      return configcolumns.filter(item => item.title !== 'primary_key');
    }
    return configcolumns;
  };
<<<<<<< HEAD
  const nodeOrEdgeTitle =
    currentType == 'node' ? <FormattedMessage id="Vertex Label" /> : <FormattedMessage id="Edge Label" />;
=======
  console.log('');
>>>>>>> adcd5e8b

  return (
    <div
      style={
        {
          // padding: '12px'
        }
      }
    >
      <Form form={form} layout="vertical" onValuesChange={() => formChange()}>
        <div style={{ position: 'relative' }}>
          <Form.Item<FieldType>
            label={nodeOrEdgeTitle}
            name="label"
            tooltip={nodeOrEdgeTitle}
            labelCol={{ span: 8 }}
            wrapperCol={{ span: 16 }}
            rules={[{ required: true, message: '' }]}
            style={{ marginBottom: '0' }}
          >
            <Input
              disabled={disabled}
              placeholder={`Please Enter ${currentType == 'node' ? 'Vertex Label.' : 'Edge Label.'}`}
            />
          </Form.Item>
        </div>
        {currentType === 'edge' ? (
          <>
            <Form.Item<FieldType>
              label={'Source Vertex Label'}
              name="source"
              tooltip="Source Vertex Label"
              labelCol={{ span: 8 }}
              wrapperCol={{ span: 16 }}
              rules={[{ required: true, message: '' }]}
              style={{ marginBottom: '0' }}
            >
              <Select
                options={nodeOptions}
                disabled={disabled}
                placeholder="Please Select Source Vertex Label."
                notFoundContent={notFoundContent}
              />
            </Form.Item>
            <Form.Item<FieldType>
              label={'Target Vertex Label'}
              name="target"
              tooltip="Destination Vertex Label"
              labelCol={{ span: 8 }}
              wrapperCol={{ span: 16 }}
              rules={[{ required: true, message: '' }]}
              style={{ marginBottom: '0' }}
            >
              <Select
                options={nodeOptions}
                disabled={disabled}
                placeholder="Please Select Target Vertex Label."
                notFoundContent={notFoundContent}
              />
            </Form.Item>
          </>
        ) : null}
      </Form>
      <PropertiesEditor
        //@ts-ignore
        ref={propertyRef}
        locales={{
          properties: 'Properties',
          addProperty: 'Add Property',
          mapFromFile: 'Map From File',
        }}
        properties={data?.properties || []}
        onChange={(values: any) => {
          cbRef.current = values;
          formChange();
        }}
        /**映射控制 */
        isMapFromFile={false}
        tableConfig={hangdleConfigcolumns(configcolumns)}
      />
    </div>
  );
};

export default memo(CreateSchema, (prevProps, nextPorps) => {
  // 性能优化，多个 Schema 没必要同时渲染
  if (nextPorps.shouldRender) {
    return false;
  }
  return true;
});<|MERGE_RESOLUTION|>--- conflicted
+++ resolved
@@ -146,12 +146,9 @@
     }
     return configcolumns;
   };
-<<<<<<< HEAD
   const nodeOrEdgeTitle =
     currentType == 'node' ? <FormattedMessage id="Vertex Label" /> : <FormattedMessage id="Edge Label" />;
-=======
-  console.log('');
->>>>>>> adcd5e8b
+ 
 
   return (
     <div

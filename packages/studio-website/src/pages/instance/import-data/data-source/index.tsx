--- conflicted
+++ resolved
@@ -113,23 +113,6 @@
                 </Space>
               </Flex>
             </Space>
-<<<<<<< HEAD
-            <Space>
-              {filelocation && (
-                <Tooltip title="delete and re-upload">
-                  <Button type="text" icon={<DeleteOutlined onClick={deleteFile} />}></Button>
-                </Tooltip>
-              )}
-              <Tooltip
-                title={isBind ? <FormattedMessage id="Bind source" /> : <FormattedMessage id="Unbound source" />}
-              >
-                <Button
-                  type="text"
-                  icon={<CheckCircleOutlined style={{ color: isBind ? '#53C31C' : '#ddd' }} />}
-                ></Button>
-              </Tooltip>
-            </Space>
-=======
             <Tooltip
               title={
                 isBind ? <FormattedMessage id="Bound data source" /> : <FormattedMessage id="Unbound data source" />
@@ -140,7 +123,6 @@
                 icon={<CheckCircleOutlined style={{ color: isBind ? '#53C31C' : '#ddd' }} />}
               ></Button>
             </Tooltip>
->>>>>>> b60c7b2a
           </Flex>
         </div>
         {isEidtProperty && (

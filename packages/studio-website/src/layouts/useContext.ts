--- conflicted
+++ resolved
@@ -1,11 +1,9 @@
 import { proxy, useSnapshot } from 'valtio';
 import type { INTERNAL_Snapshot as Snapshot } from 'valtio';
 import { Utils } from '@graphscope/studio-components';
-<<<<<<< HEAD
 const { GS_ENGINE_TYPE } = window;
-=======
 const { storage } = Utils;
->>>>>>> c62010a2
+ 
 export interface IGraph {
   id: string;
   name: string;

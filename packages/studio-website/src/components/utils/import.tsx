--- conflicted
+++ resolved
@@ -139,7 +139,6 @@
       filelocation,
       isBind: !!filelocation,
       isEidtProperty: true,
-<<<<<<< HEAD
       delimiter,
       properties: properties.map(p => {
         const { name } = p;
@@ -147,18 +146,6 @@
           ...p,
           // 只支持 name 不支持 index
           token: mappingName(mapping, name),
-=======
-      delimiter: (metadata && metadata.delimiter) || ',',
-      properties: properties.map(p => {
-        const { name } = p;
-        //@ts-ignore
-        const match = mapping && mapping.properties_mappings[name];
-        console.log('match', match, name);
-        return {
-          ...p,
-          // 只支持 name 不支持 index
-          token: match && match.name,
->>>>>>> 4c9747b5
         };
       }),
     };
@@ -173,7 +160,6 @@
       filelocation,
       isBind: !!filelocation,
       isEidtProperty: true,
-<<<<<<< HEAD
       delimiter,
       properties: properties.map(p => {
         const { name } = p;
@@ -181,18 +167,6 @@
           ...p,
           // 只支持 name 不支持 index
           token: mappingName(mapping, name),
-=======
-      delimiter: (metadata && metadata.delimiter) || ',',
-      properties: properties.map(p => {
-        const { name } = p;
-        //@ts-ignore
-        const match = mapping && mapping.properties_mappings[name];
-        console.log('match', match, name);
-        return {
-          ...p,
-          // 只支持 name 不支持 index
-          token: match && match.name,
->>>>>>> 4c9747b5
         };
       }),
     };

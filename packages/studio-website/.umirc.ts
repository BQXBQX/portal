--- conflicted
+++ resolved
@@ -6,10 +6,6 @@
     { path: '/instance', component: 'instance' },
     { path: '/query', component: 'query' },
     { path: '/instance/create', component: 'instance/create-instance' },
-<<<<<<< HEAD
-    { path: '/instance/create/result', component: 'instance/create-instance/result' },
-=======
->>>>>>> 40bd63d4
     { path: '/instance/schema', component: 'instance/view-schema' },
     { path: '/instance/import-data', component: 'instance/import-data' },
     { path: '/query', component: 'query', layout: false },

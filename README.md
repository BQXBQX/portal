--- conflicted
+++ resolved
@@ -1,10 +1,6 @@
 # GraphScope Portal
 
-<<<<<<< HEAD
-test webhook
-=======
 test ci。。。
->>>>>>> b43eb8f2
 
 ## Perpare
 
